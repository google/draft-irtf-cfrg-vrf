// Copyright 2020 Google Inc. All Rights Reserved.
//
// Licensed under the Apache License, Version 2.0 (the "License");
// you may not use this file except in compliance with the License.
// You may obtain a copy of the License at
//
//     http://www.apache.org/licenses/LICENSE-2.0
//
// Unless required by applicable law or agreed to in writing, software
// distributed under the License is distributed on an "AS IS" BASIS,
// WITHOUT WARRANTIES OR CONDITIONS OF ANY KIND, either express or implied.
// See the License for the specific language governing permissions and
// limitations under the License.

package vrf

import (
	"bytes"
	"math/big"
)

// i2osp converts a nonnegative integer to an octet string of a specified length.
// RFC8017 section-4.1 (big endian representation)
func i2osp(x *big.Int, rLen uint) []byte {
	// 1.  If x >= 256^rLen, output "integer too large" and stop.
	upperBound := new(big.Int).Lsh(big.NewInt(1), rLen*8)
	if x.Cmp(upperBound) >= 0 {
		panic("integer too large")
	}
	// 2.  Write the integer x in its unique rLen-digit representation in base 256:
	//     x = x_(rLen-1) 256^(rLen-1) + x_(rLen-2) 256^(rLen-2) + ...  + x_1 256 + x_0,
	//     where 0 <= x_i < 256
	//     (note that one or more leading digits will be zero if x is less than 256^(rLen-1)).
	// 3.  Let the octet X_i have the integer value x_(rLen-i) for 1 <= i <= rLen.
	//     Output the octet string X = X_1 X_2 ... X_rLen.

	var b bytes.Buffer
	xLen := (uint(x.BitLen()) + 7) >> 3
	if rLen > xLen {
		b.Write(make([]byte, rLen-xLen)) // prepend 0s
	}
	b.Write(x.Bytes())
	return b.Bytes()[uint(b.Len())-rLen:] // The rightmost rLen bytes.
<<<<<<< HEAD
=======
}

// bits2int takes as input a sequence of blen bits and outputs a non-negative
// integer that is less than 2^qlen.  bits2int operates on byte boundaries,
// meaning blen = 8*len(b). Returns the integer value of the qlen leftmost bits.
// https://tools.ietf.org/html/rfc6979#section-2.3.2
func bits2int(b []byte, qlen int) *big.Int {
	blen := len(b) * 8
	v := new(big.Int).SetBytes(b)
	// 1.  The sequence is first truncated or expanded to length qlen:
	if qlen < blen {
		// Truncate:
		// If qlen < blen, then the qlen leftmost bits are kept, and
		// subsequent bits are discarded;
		v = new(big.Int).Rsh(v, uint(blen-qlen))
	}
	// Expand: fill the high order bits with zeros. Happens by default.
	// otherwise, qlen-blen bits (of value zero) are added to the
	// left of the sequence (i.e., before the input bits in the
	// sequence order).

	// 2.  The resulting sequence is then converted to an integer value
	//     using the big-endian convention: if input bits are called b_0
	//     (leftmost) to b_(qlen-1) (rightmost), then the resulting value
	//     is: b_0*2^(qlen-1) + b_1*2^(qlen-2) + ... + b_(qlen-1)*2^0
	return v
}

// int2octets returns x as a sequence of rlen bits.
// int2octets deviates from x.Bytes() by returning a byte slice of exact length.
//
// x is an integer value less than q (and, in particular, a value that has been
// taken modulo q) as sequence of rlen bits, where rlen = 8*ceil(qlen/8).  This
// is the sequence of bits obtained by big-endian encoding.  In other words,
// the sequence bits x_i (for i ranging from 0 to rlen-1) are such that:
//
//   x = x_0*2^(rlen-1) + x_1*2^(rlen-2) + ... + x_(rlen-1)
//
// Since rlen is a multiple of 8 (the smallest multiple of 8 that is not
// smaller than qlen), then the resulting sequence of bits is also a sequence
// of octets, hence the name int2octets.
//
// https://tools.ietf.org/html/rfc6979#section-2.3.3
func int2octets(x *big.Int, qlen int) []byte {
	rlen := 8 * ((qlen + 7) >> 3) // rlen = 8*ceil(qlen/8)
	b := x.Bytes()
	blen := len(b) * 8
	if blen < rlen {
		// left pad with rlen - blen bits
		b = append(make([]byte, (rlen-blen)/8), b...)
	}
	if blen > rlen {
		// truncate to blen bits
		b = b[:rlen/8]
	}
	return b
}

//  bits2octets takes as input a sequence of blen bits and outputs a sequence
//  of rlen = 8*ceil(qlen/8) bits.
//
// https://datatracker.ietf.org/doc/html/rfc6979#section-2.3.4
func bits2octets(b []byte, q *big.Int) []byte {
	//  1.  The input sequence b is converted into an integer value z1 through the bits2int transform:
	z1 := bits2int(b, q.BitLen())
	//  2.  z1 is reduced modulo q, yielding z2 (an integer between 0 and q-1, inclusive):
	z2 := new(big.Int).Mod(z1, q)

	// Note that since z1 is less than 2^qlen, that modular reduction
	// can be implemented with a simple conditional subtraction:
	// z2 = z1-q if that value is non-negative; otherwise, z2 = z1.

	// 3.  z2 is transformed into a sequence of octets (a sequence of rlen bits) by applying int2octets.
	return int2octets(z2, q.BitLen())
}

// SECG1EncodeCompressed converts an EC point to an octet string according to
// the encoding specified in Section 2.3.3 of [SECG1] with point compression
// on. This implies ptLen = 2n + 1 = 33.
//
// SECG1 Section 2.3.3 https://www.secg.org/sec1-v1.99.dif.pdf
//
// (Note that certain software implementations do not introduce a separate
// elliptic curve point type and instead directly treat the EC point as an
// octet string per above encoding.  When using such an implementation, the
// point_to_string function can be treated as the identity function.)
func marshalCompressed(curve elliptic.Curve, x, y *big.Int) []byte {
	byteLen := (curve.Params().BitSize + 7) >> 3
	compressed := make([]byte, 1+byteLen)
	compressed[0] = 2 // compressed point
	compressed[0] += byte(y.Bit(0))
	i := byteLen + 1 - len(x.Bytes())
	copy(compressed[i:], x.Bytes())
	return compressed
}

// This file implements compressed point unmarshaling.  Preferably this
// functionality would be in a standard library.  Code borrowed from:
// https://go-review.googlesource.com/#/c/1883/2/src/crypto/elliptic/elliptic.go

// SECG1Decode decodes a EC point, given as a compressed string.
// If the decoding fails x and y will be nil.
//
// http://www.secg.org/sec1-v2.pdf
// https://tools.ietf.org/html/rfc8032#section-5.1.3
// Section 4.3.6 of ANSI X9.62.

var errInvalidPoint = errors.New("invalid point")

func unmarshalCompressed(curve elliptic.Curve, data []byte) (x, y *big.Int, err error) {
	byteLen := (curve.Params().BitSize + 7) >> 3
	if (data[0] &^ 1) != 2 { // compressed form
		return nil, nil, errors.New("unrecognized point encoding")
	}
	if len(data) != 1+byteLen {
		return nil, nil, errors.New("invalid length for curve")
	}

	// Based on Routine 2.2.4 in NIST Mathematical routines paper
	x = new(big.Int).SetBytes(data[1:])
	y2 := y2(curve.Params(), x)
	y = new(big.Int).ModSqrt(y2, curve.Params().P)
	if y == nil {
		return nil, nil, errInvalidPoint // "y^2" is not a square
	}
	if !curve.IsOnCurve(x, y) {
		return nil, nil, errInvalidPoint // sqrt(y2)^2 != y2: invalid point
	}
	if y.Bit(0) != uint(data[0]&0x01) {
		y.Sub(curve.Params().P, y)
	}

	return x, y, nil // valid point: return x,y
}

// Use the curve equation to calculate y² given x.
// only applies to curves of the form y² = x³ - 3x + b.
func y2(curve *elliptic.CurveParams, x *big.Int) *big.Int {
	// y² = x³ - 3x + b
	x3 := new(big.Int).Mul(x, x)
	x3.Mul(x3, x)

	threeX := new(big.Int).Lsh(x, 1)
	threeX.Add(threeX, x)

	y2 := new(big.Int).Sub(x3, threeX)
	y2.Add(y2, curve.B)
	y2.Mod(y2, curve.P)
	return y2
>>>>>>> 2855b6c5
}<|MERGE_RESOLUTION|>--- conflicted
+++ resolved
@@ -41,8 +41,6 @@
 	}
 	b.Write(x.Bytes())
 	return b.Bytes()[uint(b.Len())-rLen:] // The rightmost rLen bytes.
-<<<<<<< HEAD
-=======
 }
 
 // bits2int takes as input a sequence of blen bits and outputs a non-negative
@@ -117,80 +115,4 @@
 
 	// 3.  z2 is transformed into a sequence of octets (a sequence of rlen bits) by applying int2octets.
 	return int2octets(z2, q.BitLen())
-}
-
-// SECG1EncodeCompressed converts an EC point to an octet string according to
-// the encoding specified in Section 2.3.3 of [SECG1] with point compression
-// on. This implies ptLen = 2n + 1 = 33.
-//
-// SECG1 Section 2.3.3 https://www.secg.org/sec1-v1.99.dif.pdf
-//
-// (Note that certain software implementations do not introduce a separate
-// elliptic curve point type and instead directly treat the EC point as an
-// octet string per above encoding.  When using such an implementation, the
-// point_to_string function can be treated as the identity function.)
-func marshalCompressed(curve elliptic.Curve, x, y *big.Int) []byte {
-	byteLen := (curve.Params().BitSize + 7) >> 3
-	compressed := make([]byte, 1+byteLen)
-	compressed[0] = 2 // compressed point
-	compressed[0] += byte(y.Bit(0))
-	i := byteLen + 1 - len(x.Bytes())
-	copy(compressed[i:], x.Bytes())
-	return compressed
-}
-
-// This file implements compressed point unmarshaling.  Preferably this
-// functionality would be in a standard library.  Code borrowed from:
-// https://go-review.googlesource.com/#/c/1883/2/src/crypto/elliptic/elliptic.go
-
-// SECG1Decode decodes a EC point, given as a compressed string.
-// If the decoding fails x and y will be nil.
-//
-// http://www.secg.org/sec1-v2.pdf
-// https://tools.ietf.org/html/rfc8032#section-5.1.3
-// Section 4.3.6 of ANSI X9.62.
-
-var errInvalidPoint = errors.New("invalid point")
-
-func unmarshalCompressed(curve elliptic.Curve, data []byte) (x, y *big.Int, err error) {
-	byteLen := (curve.Params().BitSize + 7) >> 3
-	if (data[0] &^ 1) != 2 { // compressed form
-		return nil, nil, errors.New("unrecognized point encoding")
-	}
-	if len(data) != 1+byteLen {
-		return nil, nil, errors.New("invalid length for curve")
-	}
-
-	// Based on Routine 2.2.4 in NIST Mathematical routines paper
-	x = new(big.Int).SetBytes(data[1:])
-	y2 := y2(curve.Params(), x)
-	y = new(big.Int).ModSqrt(y2, curve.Params().P)
-	if y == nil {
-		return nil, nil, errInvalidPoint // "y^2" is not a square
-	}
-	if !curve.IsOnCurve(x, y) {
-		return nil, nil, errInvalidPoint // sqrt(y2)^2 != y2: invalid point
-	}
-	if y.Bit(0) != uint(data[0]&0x01) {
-		y.Sub(curve.Params().P, y)
-	}
-
-	return x, y, nil // valid point: return x,y
-}
-
-// Use the curve equation to calculate y² given x.
-// only applies to curves of the form y² = x³ - 3x + b.
-func y2(curve *elliptic.CurveParams, x *big.Int) *big.Int {
-	// y² = x³ - 3x + b
-	x3 := new(big.Int).Mul(x, x)
-	x3.Mul(x3, x)
-
-	threeX := new(big.Int).Lsh(x, 1)
-	threeX.Add(threeX, x)
-
-	y2 := new(big.Int).Sub(x3, threeX)
-	y2.Add(y2, curve.B)
-	y2.Mod(y2, curve.P)
-	return y2
->>>>>>> 2855b6c5
 }