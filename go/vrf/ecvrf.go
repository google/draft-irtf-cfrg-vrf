// Copyright 2020 Google Inc. All Rights Reserved.
//
// Licensed under the Apache License, Version 2.0 (the "License");
// you may not use this file except in compliance with the License.
// You may obtain a copy of the License at
//
//     http://www.apache.org/licenses/LICENSE-2.0
//
// Unless required by applicable law or agreed to in writing, software
// distributed under the License is distributed on an "AS IS" BASIS,
// WITHOUT WARRANTIES OR CONDITIONS OF ANY KIND, either express or implied.
// See the License for the specific language governing permissions and
// limitations under the License.

package vrf

import (
	"crypto"
	"crypto/elliptic"
	"math/big"
)

func init() {
	initP256SHA256TAI()
}

// PublicKey holds a public VRF key.
type PublicKey struct {
	elliptic.Curve
	X, Y *big.Int
}

// PrivateKey holds a private VRF key.
type PrivateKey struct {
	PublicKey
	d *big.Int
}

// Public returns the public key corresponding to priv.
func (priv *PrivateKey) Public() *PublicKey {
	return &priv.PublicKey
}

func NewKey(curve elliptic.Curve, sk []byte) *PrivateKey {
	x, y := curve.ScalarBaseMult(sk)
	return &PrivateKey{
		PublicKey: PublicKey{Curve: curve, X: x, Y: y}, // VRF public key Y = x*B
		d:         new(big.Int).SetBytes(sk),           // Use SK to derive the VRF secret scalar x
	}
}

// ECVRFParams holds shared values across ECVRF implementations.
// ECVRFParams also has generic algorithms that rely on ECVRFAux for specific sub algorithms.
type ECVRFParams struct {
	suite    byte           // Single nonzero octet specifying the ECVRF ciphersuite.
	ec       elliptic.Curve // Elliptic curve defined over F.
	fieldLen int            // Length, in bytes, of a field element in F. Defined as 2n in spec.
	ptLen    int            // Length, in bytes, of an EC point encoded as an octet string.
	qLen     int            // Length, in bytes, of the prime order of the EC group (Typically ~fieldLen).
	cofactor *big.Int       // The number of points on EC divided by the prime order of the group.
	hash     crypto.Hash    // Cryptographic hash function.
	aux      ECVRFAux       // Suite specific helper functions.
}

// ECVRFAux contains auxiliary functions necesary for the computation of ECVRF.
type ECVRFAux interface {
	// PointToString converts an EC point to an octet string.
	PointToString(Px, Py *big.Int) []byte

	// StringToPoint converts an octet string to an EC point.
	// This function MUST output INVALID if the octet string does not decode to an EC point.
	StringToPoint(h []byte) (Px, Py *big.Int, err error)

	// ArbitraryStringToPoint converts an arbitrary 32 byte string s to an EC point.
	ArbitraryStringToPoint(s []byte) (Px, Py *big.Int, err error)

<<<<<<< HEAD
	// GenerateNonoce generates the nonce value k in a deterministic, pseudorandom fashion.
	GenerateNonce(sk *PrivateKey, h []byte) (k *big.Int)
=======
	// HashToCurve is a collision resistant hash of VRF input alpha to H, an EC point in G.
	HashToCurve(Y *PublicKey, alpha []byte) (Hx, Hy *big.Int)
>>>>>>> 81cf3347
}<|MERGE_RESOLUTION|>--- conflicted
+++ resolved
@@ -74,11 +74,9 @@
 	// ArbitraryStringToPoint converts an arbitrary 32 byte string s to an EC point.
 	ArbitraryStringToPoint(s []byte) (Px, Py *big.Int, err error)
 
-<<<<<<< HEAD
+	// HashToCurve is a collision resistant hash of VRF input alpha to H, an EC point in G.
+	HashToCurve(Y *PublicKey, alpha []byte) (Hx, Hy *big.Int)
+
 	// GenerateNonoce generates the nonce value k in a deterministic, pseudorandom fashion.
 	GenerateNonce(sk *PrivateKey, h []byte) (k *big.Int)
-=======
-	// HashToCurve is a collision resistant hash of VRF input alpha to H, an EC point in G.
-	HashToCurve(Y *PublicKey, alpha []byte) (Hx, Hy *big.Int)
->>>>>>> 81cf3347
 }